- name: Entity Framework
  href: index.yml
  items:
  - name: EF Core & EF6
    items:
    - name: Compare EF Core & EF6
      href: efcore-and-ef6/index.md
    - name: Port from EF6 to EF Core
      items:
      - name: Overview
        href: efcore-and-ef6/porting/index.md
      - name: Porting an EDMX-based model
        href: efcore-and-ef6/porting/port-edmx.md
      - name: Porting a Code-based model
        href: efcore-and-ef6/porting/port-code.md
      - name: Porting a Database-first project
        href: efcore-and-ef6/porting/port-database.md
      - name: Porting to a hybrid model
        href: efcore-and-ef6/porting/port-hybrid.md
      - name: Detailed cases to consider when Porting
        href: efcore-and-ef6/porting/port-detailed-cases.md
    - name: Use EF6 and EF Core in the same application
      href: efcore-and-ef6/side-by-side.md

  - name: Entity Framework Core
    items:
    - name: Welcome!
      href: core/index.md
    - name: "What's new in EF Core 6.0"
      href: /ef/core/what-is-new/ef-core-6.0/whatsnew
    - name: "Breaking changes in EF Core 6.0"
      href: /ef/core/what-is-new/ef-core-6.0/breaking-changes
    - name: "Plan for Entity Framework Core 7.0"
      href: /ef/core/what-is-new/ef-core-7.0/plan
    - name: Getting started
      items:
      - name: EF Core Overview
        items:
        #- name: What is EF Core?
        - name: Install EF Core
          href: core/get-started/overview/install.md
        - name: Your first EF Core App
          href: core/get-started/overview/first-app.md
        - name: NuGet packages
          href: core/what-is-new/nuget-packages.md
      - name: ASP.NET Core tutorial >>
        href: /aspnet/core/data/ef-rp/intro
      - name: Blazor Server with EF Core guidance >>
        href: /aspnet/core/blazor/blazor-server-ef-core
      - name: WPF .NET Core tutorial
        href: core/get-started/wpf.md
      #- name: Windows Forms tutorial
      - name: Xamarin tutorial
        href: core/get-started/xamarin.md

    - name: "Releases and planning (roadmap)"
      items:
      - name: Current and planned releases
        href: core/what-is-new/index.md
      - name: Release planning process
        href: core/what-is-new/release-planning.md
      - name: EF Core 7.0
        items:
          - name: High-level plan
            href: core/what-is-new/ef-core-7.0/plan.md
          - name: "What's new?"
            href: core/what-is-new/ef-core-7.0/whatsnew.md
          - name: Breaking changes
            href: core/what-is-new/ef-core-7.0/breaking-changes.md
      - name: EF Core 6.0
        items:
        - name: High-level plan
          href: core/what-is-new/ef-core-6.0/plan.md
        - name: "What's new?"
          href: core/what-is-new/ef-core-6.0/whatsnew.md
        - name: Breaking changes
          href: core/what-is-new/ef-core-6.0/breaking-changes.md
      - name: EF Core 5.0
        items:
        - name: High-level plan
          href: core/what-is-new/ef-core-5.0/plan.md
        - name: "What's new?"
          href: core/what-is-new/ef-core-5.0/whatsnew.md
        - name: Breaking changes
          href: core/what-is-new/ef-core-5.0/breaking-changes.md
      - name: EF Core 3.1
        items:
        - name: New features
          href: core/what-is-new/ef-core-3.x/index.md
        - name: Breaking changes
          href: core/what-is-new/ef-core-3.x/breaking-changes.md
      - name: Out of support
        items:
        - name: EF Core 3.0
          href: core/what-is-new/ef-core-3.0.md
        - name: EF Core 2.2
          href: core/what-is-new/ef-core-2.2.md
        - name: EF Core 2.1
          href: core/what-is-new/ef-core-2.1.md
        - name: EF Core 2.0
          items:
            - name: New features
              href: core/what-is-new/ef-core-2.0/index.md
            - name: Upgrade from 1.x
              href: core/what-is-new/ef-core-2.0/upgrade.md
        - name: EF Core 1.1
          href: core/what-is-new/ef-core-1.1.md
        - name: EF Core 1.0
          href: core/what-is-new/ef-core-1.0.md

    - name: DbContext configuration and initialization
      items:
      - name: Overview
        href: core/dbcontext-configuration/index.md
      - name: Context pooling
        href: core/performance/advanced-performance-topics#dbcontext-pooling

    - name: Create a model
      items:
      - name: Overview
        href: core/modeling/index.md
      - name: Entity types
        href: core/modeling/entity-types.md
      - name: Entity properties
        href: core/modeling/entity-properties.md
      - name: Keys
        href: core/modeling/keys.md
      - name: Generated values
        href: core/modeling/generated-properties.md
      - name: Concurrency tokens
        href: core/modeling/concurrency.md
      - name: Shadow and indexer properties
        href: core/modeling/shadow-properties.md
      - name: Relationships
        href: core/modeling/relationships.md
      - name: Indexes and constraints
        href: core/modeling/indexes.md
      - name: Inheritance
        href: core/modeling/inheritance.md
      - name: Sequences
        href: core/modeling/sequences.md
      - name: Backing fields
        href: core/modeling/backing-field.md
      - name: Value conversions
        href: core/modeling/value-conversions.md
      - name: Value comparers
        href: core/modeling/value-comparers.md
      - name: Data seeding
        href: core/modeling/data-seeding.md
      - name: Entity type constructors
        href: core/modeling/constructors.md
      - name: Table splitting
        href: core/modeling/table-splitting.md
      - name: Owned entity types
        href: core/modeling/owned-entities.md
      - name: Keyless entity types
        href: core/modeling/keyless-entity-types.md
      - name: Spatial data
        displayName: GIS
        href: core/modeling/spatial.md
      - name: Bulk configuration
        href: core/modeling/bulk-configuration.md
      - name: Alternating models with same DbContext
        href: core/modeling/dynamic-model.md

    - name: Manage database schemas
      items:
      - name: Overview
        href: core/managing-schemas/index.md
      - name: Migrations
        items:
        - name: Overview
          href: core/managing-schemas/migrations/index.md
        - name: Managing migrations
          href: core/managing-schemas/migrations/managing.md
        - name: Applying migrations
          href: core/managing-schemas/migrations/applying.md
        - name: Team environments
          href: core/managing-schemas/migrations/teams.md
        - name: Custom operations
          href: core/managing-schemas/migrations/operations.md
        - name: Use a separate project
          href: core/managing-schemas/migrations/projects.md
        - name: Multiple providers
          href: core/managing-schemas/migrations/providers.md
        - name: Custom history table
          href: core/managing-schemas/migrations/history-table.md
      - name: Create and drop APIs
        href: core/managing-schemas/ensure-created.md
      - name: Reverse engineering (scaffolding)
        href: core/managing-schemas/scaffolding.md

    - name: Query data
      items:
      - name: Overview
        href: core/querying/index.md
      - name: Client vs. server evaluation
        href: core/querying/client-eval.md
      - name: Tracking vs. no-tracking
        href: core/querying/tracking.md
      - name: Load related data
        items:
          - name: Overview
            href: core/querying/related-data/index.md
          - name: Eager loading
            href: core/querying/related-data/eager.md
          - name: Explicit loading
            href: core/querying/related-data/explicit.md
          - name: Lazy loading
            href: core/querying/related-data/lazy.md
          - name: Related data and serialization
            href: core/querying/related-data/serialization.md
      - name: Split queries
        href: core/querying/single-split-queries.md
      - name: Complex query operators
        href: core/querying/complex-query-operators.md
      - name: Pagination
        href: core/querying/pagination.md
      - name: Raw SQL queries
        href: core/querying/raw-sql.md
      - name: Database functions
        href: core/querying/database-functions.md
      - name: User-defined function mapping
        href: core/querying/user-defined-function-mapping.md
      - name: Global query filters
        href: core/querying/filters.md
      - name: Query tags
        href: core/querying/tags.md
      - name: Comparisons with null values in queries
        href: core/querying/null-comparisons.md
      - name: How queries work
        href: core/querying/how-query-works.md

    - name: Save data
      items:
      - name: Overview
        href: core/saving/index.md
      - name: Basic save
        href: core/saving/basic.md
      - name: Related data
        href: core/saving/related-data.md
      - name: Cascade delete
        href: core/saving/cascade-delete.md
      - name: Concurrency conflicts
        href: core/saving/concurrency.md
      - name: Transactions
        href: core/saving/transactions.md
      - name: Disconnected entities
        href: core/saving/disconnected-entities.md

    - name: Change tracking
      items:
      - name: Overview
        href: core/change-tracking/index.md
      - name: Explicitly tracking entities
        href: core/change-tracking/explicit-tracking.md
      - name: Accessing tracked entities
        href: core/change-tracking/entity-entries.md
      - name: Changing foreign keys and navigations
        href: core/change-tracking/relationship-changes.md
      - name: Change detection and notifications
        href: core/change-tracking/change-detection.md
      - name: Identity resolution
        href: core/change-tracking/identity-resolution.md
      - name: Additional change tracking features
        href: core/change-tracking/miscellaneous.md
      - name: Change tracker debugging
        href: core/change-tracking/debug-views.md

    - name: Logging, events, and diagnostics
      items:
      - name: Overview
        href: core/logging-events-diagnostics/index.md
      - name: Simple logging
        href: core/logging-events-diagnostics/simple-logging.md
      - name: Microsoft.Extensions.Logging
        href: core/logging-events-diagnostics/extensions-logging.md
      #- name: ToQueryString
      - name: Events
        href: core/logging-events-diagnostics/events.md
      - name: Interceptors
        href: core/logging-events-diagnostics/interceptors.md
      - name: Diagnostic listeners
        href: core/logging-events-diagnostics/diagnostic-listeners.md
      #- name: Debug views
      - name: Event counters
        href: core/logging-events-diagnostics/event-counters.md

    - name: Testing
      items:
      - name: Testing code that uses EF Core
        href: core/testing/index.md
      - name: EF Core testing sample
        href: core/testing/testing-sample.md
      - name: Sharing databases between tests
        href: core/testing/sharing-databases.md
      - name: Test with SQLite
        href: core/testing/sqlite.md
      - name: Test with InMemory
        href: core/testing/in-memory.md

    - name: Performance
      items:
      - name: Introduction
        href: core/performance/index.md
      - name: Performance diagnosis
        href: core/performance/performance-diagnosis.md
      - name: Efficient querying
        href: core/performance/efficient-querying.md
      - name: Efficient updating
        href: core/performance/efficient-updating.md
      - name: Modeling for performance
        href: core/performance/modeling-for-performance.md
      - name: Advanced performance topics
        href: core/performance/advanced-performance-topics.md

    - name: Miscellaneous
      items:
      - name: Supported .NET implementations
        href: core/miscellaneous/platforms.md
      - name: Asynchronous programming
        href: core/miscellaneous/async.md
      - name: Nullable reference types
        href: core/miscellaneous/nullable-reference-types.md
      #- name: Using dependency injection
      - name: Collations and case sensitivity
        href: core/miscellaneous/collations-and-case-sensitivity.md
      - name: Connection resiliency
        href: core/miscellaneous/connection-resiliency.md
      - name: Connection strings
        href: core/miscellaneous/connection-strings.md
<<<<<<< HEAD
      - name: Context pooling
        href: core/miscellaneous/context-pooling.md
      - name: Support multi-tenant databases
        href: core/miscellaneous/multitenancy.md
=======
>>>>>>> 85d7c829

    - name: Database providers
      items:
      - name: Overview
        href: core/providers/index.md
      - name: Microsoft SQL Server
        items:
        - name: Overview
          href: core/providers/sql-server/index.md
        - name: Value generation
          href: core/providers/sql-server/value-generation.md
        - name: Function mappings
          href: core/providers/sql-server/functions.md
        - name: Columns
          href: core/providers/sql-server/columns.md
        - name: Indexes
          href: core/providers/sql-server/indexes.md
        - name: Memory-optimized tables
          href: core/providers/sql-server/memory-optimized-tables.md
        - name: Spatial data
          displayName: GIS
          href: core/providers/sql-server/spatial.md
        - name: Specify Azure SQL Database options
          href: core/providers/sql-server/azure-sql-database.md
      - name: SQLite
        items:
        - name: Overview
          href: core/providers/sqlite/index.md
        - name: SQLite limitations
          href: core/providers/sqlite/limitations.md
        - name: Function mappings
          href: core/providers/sqlite/functions.md
        - name: Spatial data
          displayName: GIS
          href: core/providers/sqlite/spatial.md
        - name: Microsoft.Data.Sqlite >>
          href: /dotnet/standard/data/sqlite/
      - name: Cosmos
        items:
        - name: Overview
          href: core/providers/cosmos/index.md
        - name: Work with unstructured data
          href: core/providers/cosmos/unstructured-data.md
        - name: Cosmos limitations
          href: core/providers/cosmos/limitations.md
        - name: Function mappings
          href: core/providers/cosmos/functions.md
      - name: InMemory (for testing)
        href: core/providers/in-memory/index.md
      - name: Write a database provider
        href: core/providers/writing-a-provider.md
      - name: Provider-impacting changes
        href: core/providers/provider-log.md

    - name: Tools & extensions
      href: core/extensions/index.md

    - name: Command-line reference
      items:
      - name: Overview
        href: core/cli/index.md
      - name: Package Manager Console (Visual Studio)
        href: core/cli/powershell.md
      - name: .NET Core CLI
        href: core/cli/dotnet.md
      - name: Design-time DbContext creation
        href: core/cli/dbcontext-creation.md
      - name: Design-time services
        href: core/cli/services.md

    - name: EF Core API reference >>
      href: /dotnet/api/?view=efcore-5.0

  - name: Entity Framework 6
    items:
    - name: Overview
      href: ef6/index.md
    - name: "What's new"
      items:
      - name: Overview
        href: ef6/what-is-new/index.md
      - name: Past releases
        href: ef6/what-is-new/past-releases.md
      - name: Upgrade to EF6
        href: ef6/what-is-new/upgrading-to-ef6.md
      - name: Visual Studio Releases
        href: ef6/what-is-new/visual-studio.md
    - name: Get started
      href: ef6/get-started.md
    - name: Fundamentals
      items:
      - name: Get Entity Framework
        href: ef6/fundamentals/install.md
      - name: Work with DbContext
        href: ef6/fundamentals/working-with-dbcontext.md
      - name: Understand relationships
        href: ef6/fundamentals/relationships.md
      - name: Async query & save
        href: ef6/fundamentals/async.md
      - name: Configuration
        items:
        - name: Code-based
          href: ef6/fundamentals/configuring/code-based.md
        - name: Config file
          href: ef6/fundamentals/configuring/config-file.md
        - name: Connection strings
          href: ef6/fundamentals/configuring/connection-strings.md
        - name: Dependency resolution
          href: ef6/fundamentals/configuring/dependency-resolution.md
      - name: Connection management
        href: ef6/fundamentals/connection-management.md
      - name: Connection resiliency
        items:
        - name: Retry logic
          href: ef6/fundamentals/connection-resiliency/retry-logic.md
        - name: Transaction commit failures
          href: ef6/fundamentals/connection-resiliency/commit-failures.md
      - name: Data binding
        items:
        - name: WinForms
          href: ef6/fundamentals/databinding/winforms.md
        - name: WPF
          href: ef6/fundamentals/databinding/wpf.md
      - name: Disconnected entities
        items:
        - name: Overview
          href: ef6/fundamentals/disconnected-entities/index.md
        - name: Self-tracking entities
          items:
          - name: Overview
            href: ef6/fundamentals/disconnected-entities/self-tracking-entities/index.md
          - name: Walkthrough
            href: ef6/fundamentals/disconnected-entities/self-tracking-entities/walkthrough.md
      - name: Logging & interception
        href: ef6/fundamentals/logging-and-interception.md
      - name: Performance
        items:
        - name: Performance considerations (whitepaper)
          href: ef6/fundamentals/performance/perf-whitepaper.md
        - name: Use NGEN
          href: ef6/fundamentals/performance/ngen.md
        - name: Use pre-generated views
          href: ef6/fundamentals/performance/pre-generated-views.md
      - name: Providers
        items:
        - name: Overview
          href: ef6/fundamentals/providers/index.md
        - name: EF6 provider model
          href: ef6/fundamentals/providers/provider-model.md
        - name: Spatial support in providers
          href: ef6/fundamentals/providers/spatial-support.md
      - name: Use proxies
        href: ef6/fundamentals/proxies.md
      - name: Testing with EF6
        items:
        - name: Use mocking
          href: ef6/fundamentals/testing/mocking.md
        - name: Write your own test doubles
          href: ef6/fundamentals/testing/writing-test-doubles.md
        - name: Testability with EF4 (article)
          href: ef6/fundamentals/testing/testability-article.md
    - name: Create a model
      items:
      - name: Overview
        href: ef6/modeling/index.md
      - name: Use Code First
        items:
        - name: Workflows
          items:
          - name: With a new database
            href: ef6/modeling/code-first/workflows/new-database.md
          - name: With an existing database
            href: ef6/modeling/code-first/workflows/existing-database.md
        - name: Data annotations
          href: ef6/modeling/code-first/data-annotations.md
        - name: DbSets
          href: ef6/modeling/code-first/dbsets.md
        - name: Data types
          items:
          - name: Enums
            href: ef6/modeling/code-first/data-types/enums.md
          - name: Spatial
            href: ef6/modeling/code-first/data-types/spatial.md
        - name: Conventions
          items:
          - name: Built-in conventions
            href: ef6/modeling/code-first/conventions/built-in.md
          - name: Custom conventions
            href: ef6/modeling/code-first/conventions/custom.md
          - name: Model conventions
            href: ef6/modeling/code-first/conventions/model.md
        - name: Fluent configuration
          items:
          - name: Relationships
            href: ef6/modeling/code-first/fluent/relationships.md
          - name: Types and properties
            href: ef6/modeling/code-first/fluent/types-and-properties.md
          - name: Use in Visual Basic
            href: ef6/modeling/code-first/fluent/vb.md
          - name: Stored procedure mapping
            href: ef6/modeling/code-first/fluent/cud-stored-procedures.md
        - name: Migrations
          items:
          - name: Overview
            href: ef6/modeling/code-first/migrations/index.md
          - name: Automatic migrations
            href: ef6/modeling/code-first/migrations/automatic.md
          - name: Work with existing databases
            href: ef6/modeling/code-first/migrations/existing-database.md
          - name: Customize Migrations history
            href: ef6/modeling/code-first/migrations/history-customization.md
          - name: Use Migrate.exe
            href: ef6/modeling/code-first/migrations/migrate-exe.md
          - name: Migrations in team environments
            href: ef6/modeling/code-first/migrations/teams.md
      - name: Use EF Designer
        items:
        - name: Workflows
          items:
          - name: Model-First
            href: ef6/modeling/designer/workflows/model-first.md
          - name: Database-First
            href: ef6/modeling/designer/workflows/database-first.md
        - name: Data types
          items:
          - name: Complex types
            href: ef6/modeling/designer/data-types/complex-types.md
          - name: Enums
            href: ef6/modeling/designer/data-types/enums.md
          - name: Spatial
            href: ef6/modeling/designer/data-types/spatial.md
        - name: Split mappings
          items:
          - name: Entity splitting
            href: ef6/modeling/designer/entity-splitting.md
          - name: Table splitting
            href: ef6/modeling/designer/table-splitting.md
        - name: Inheritance mappings
          items:
          - name: Table per hierarchy
            href: ef6/modeling/designer/inheritance/tph.md
          - name: Table per type
            href: ef6/modeling/designer/inheritance/tpt.md
        - name: Map stored procedures
          items:
          - name: Query
            href: ef6/modeling/designer/stored-procedures/query.md
          - name: Update
            href: ef6/modeling/designer/stored-procedures/cud.md
        - name: Map relationships
          href: ef6/modeling/designer/relationships.md
        - name: Multiple diagrams
          href: ef6/modeling/designer/multiple-diagrams.md
        - name: Select runtime version
          href: ef6/modeling/designer/select-runtime-version.md
        - name: Code generation
          items:
          - name: Overview
            href: ef6/modeling/designer/codegen/index.md
          - name: Legacy ObjectContext
            href: ef6/modeling/designer/codegen/legacy-objectcontext.md
        - name: Advanced
          items:
          - name: EDMX file format
            items:
            - name: CSDL specification
              href: ef6/modeling/designer/advanced/edmx/csdl-spec.md
            - name: MSL specification
              href: ef6/modeling/designer/advanced/edmx/msl-spec.md
            - name: SSDL specification
              href: ef6/modeling/designer/advanced/edmx/ssdl-spec.md
          - name: Defining query
            href: ef6/modeling/designer/advanced/defining-query.md
          - name: Multiple result sets
            href: ef6/modeling/designer/advanced/multiple-result-sets.md
          - name: Table-valued functions
            href: ef6/modeling/designer/advanced/tvfs.md
        - name: Keyboard shortcuts
          href: ef6/modeling/designer/keyboard-shortcuts.md
    - name: Query data
      items:
      - name: Overview
        href: ef6/querying/index.md
      - name: Load method
        href: ef6/querying/load-method.md
      - name: Local data
        href: ef6/querying/local-data.md
      - name: Tracking and no-tracking queries
        href: ef6/querying/no-tracking.md
      - name: Use raw SQL queries
        href: ef6/querying/raw-sql.md
      - name: Query related data
        href: ef6/querying/related-data.md
    - name: Save data
      items:
      - name: Overview
        href: ef6/saving/index.md
      - name: Change tracking
        items:
        - name: Auto detect changes
          href: ef6/saving/change-tracking/auto-detect-changes.md
        - name: Entity state
          href: ef6/saving/change-tracking/entity-state.md
        - name: Property values
          href: ef6/saving/change-tracking/property-values.md
      - name: Handle concurrency conflicts
        href: ef6/saving/concurrency.md
      - name: Use transactions
        href: ef6/saving/transactions.md
      - name: Data validation
        href: ef6/saving/validation.md
    - name: Additional resources
      items:
      - name: Blogs
        href: ef6/resources/blogs.md
      - name: Case studies
        href: ef6/resources/case-studies.md
      - name: Contribute
        href: ef6/resources/contribute.md
      - name: Get help
        href: ef6/resources/get-help.md
      - name: Glossary
        href: ef6/resources/glossary.md
      - name: School sample database
        href: ef6/resources/school-database.md
      - name: "Tools & extensions"
        href: ef6/resources/tools.md
      - name: Licenses
        items:
        - name: EF5
          items:
          - name: Chinese simplified
            href: ef6/resources/licenses/ef5/chs.md
          - name: Chinese traditional
            href: ef6/resources/licenses/ef5/cht.md
          - name: German
            href: ef6/resources/licenses/ef5/deu.md
          - name: English
            href: ef6/resources/licenses/ef5/enu.md
          - name: Spanish
            href: ef6/resources/licenses/ef5/esn.md
          - name: French
            href: ef6/resources/licenses/ef5/fra.md
          - name: Italian
            href: ef6/resources/licenses/ef5/ita.md
          - name: Japanese
            href: ef6/resources/licenses/ef5/jpn.md
          - name: Korean
            href: ef6/resources/licenses/ef5/kor.md
          - name: Russian
            href: ef6/resources/licenses/ef5/rus.md
        - name: EF6
          items:
          - name: Prerelease
            items:
            - name: Alpha
              href: ef6/resources/licenses/ef6/prerelease/alpha.md
            - name: Beta - release candidate
              href: ef6/resources/licenses/ef6/prerelease/beta-rc.md
          - name: Chinese simplified
            href: ef6/resources/licenses/ef6/chs.md
          - name: Chinese traditional
            href: ef6/resources/licenses/ef6/cht.md
          - name: German
            href: ef6/resources/licenses/ef6/deu.md
          - name: English
            href: ef6/resources/licenses/ef6/enu.md
          - name: Spanish
            href: ef6/resources/licenses/ef6/esn.md
          - name: French
            href: ef6/resources/licenses/ef6/fra.md
          - name: Italian
            href: ef6/resources/licenses/ef6/ita.md
          - name: Japanese
            href: ef6/resources/licenses/ef6/jpn.md
          - name: Korean
            href: ef6/resources/licenses/ef6/kor.md
          - name: Russian
            href: ef6/resources/licenses/ef6/rus.md
    - name: EF6 API reference >>
      href: /dotnet/api/?view=entity-framework-6.2.0<|MERGE_RESOLUTION|>--- conflicted
+++ resolved
@@ -329,13 +329,10 @@
         href: core/miscellaneous/connection-resiliency.md
       - name: Connection strings
         href: core/miscellaneous/connection-strings.md
-<<<<<<< HEAD
       - name: Context pooling
         href: core/miscellaneous/context-pooling.md
       - name: Support multi-tenant databases
         href: core/miscellaneous/multitenancy.md
-=======
->>>>>>> 85d7c829
 
     - name: Database providers
       items:
