﻿---
title: EF Core | Package Manager Console (Visual Studio) | Microsoft Docs
author: rowanmiller
ms.author: divega

ms.date: 10/27/2016

ms.assetid: c02a68d0-187a-47fb-af80-031f4187ad8a
ms.technology: entity-framework-core

uid: core/miscellaneous/cli/powershell
---
# Package Manager Console (Visual Studio) Tools for EF Core

EF Core Package Manager Console Tools for Visual Studio

<<<<<<< HEAD
> [!WARNING]  
=======
> [!NOTE]
>>>>>>> b42bf9ce
> The tools require the [latest version of Windows PowerShell](https://www.microsoft.com/en-us/download/details.aspx?id=50395)

## Installation

Package Manager Console Tools are installed with the *Microsoft.EntityFrameworkCore.Tools* package.

To open the console, follow these steps.

* Open Visual Studio

* Tools > Nuget Package Manager > Package Manager Console

* Execute `Install-Package Microsoft.EntityFrameworkCore.Tools`

## Usage

> [!TIP]  
> All commands support the common parameters: `-Verbose`, `-ErrorAction`, `-ErrorVariable`, `-WarningAction`, `-WarningVariable`, `-OutBuffer`, `-OutVariable`, etc. For more information, see [about_CommonParameters](http://go.microsoft.com/fwlink/?LinkID=113216).

> [!TIP]
> To obtain help about the PMC commands you can simply type:
``` console
Get-Help <command-name>
```

### Add-Migration

Adds a new migration.

``` console
SYNTAX
    Add-Migration [-Name] <String> [-OutputDir <String>] [-Context <String>] [-Project <String>] [-StartupProject <String>] [<CommonParameters>]

PARAMETERS
    -Name <String>
        The name of the migration.

    -OutputDir <String>
        The directory (and sub-namespace) to use. Paths are relative to the project directory. Defaults to "Migrations".

    -Context <String>
        The DbContext type to use.

    -Project <String>
        The project to use.

    -StartupProject <String>
        The startup project to use. Defaults to the solution's startup project.
```

### Remove-Migration

Removes the last migration.

``` console
SYNTAX
    Remove-Migration [-Force] [-Context <String>] [-Project <String>] [-StartupProject <String>] [<CommonParameters>]

PARAMETERS
    -Force [<SwitchParameter>]
        Don't check to see if the migration has been applied to the database. Always implied on UWP apps.

    -Context <String>
        The DbContext to use.

    -Project <String>
        The project to use.

    -StartupProject <String>
        The startup project to use. Defaults to the solution's startup project.
```

### Scaffold-DbContext

Scaffolds a DbContext and entity types for a database.

``` console
SYNTAX
    Scaffold-DbContext [-Connection] <String> [-Provider] <String> [-OutputDir <String>] [-Context <String>] [-Schemas <String[]>] [-Tables <String[]>] [-DataAnnotations] [-Force] [-Project <String>] [-StartupProject
    <String>] [<CommonParameters>]

PARAMETERS
    -Connection <String>
        The connection string to the database.

    -Provider <String>
        The provider to use. (E.g. Microsoft.EntityFrameworkCore.SqlServer)

    -OutputDir <String>
        The directory to put files in. Paths are relaive to the project directory.

    -Context <String>
        The name of the DbContext to generate.

    -Schemas <String[]>
        The schemas of tables to generate entity types for.

    -Tables <String[]>
        The tables to generate entity types for.

    -DataAnnotations [<SwitchParameter>]
        Use attributes to configure the model (where possible). If omitted, only the fluent API is used.

    -Force [<SwitchParameter>]
        Overwrite existing files.

    -Project <String>
        The project to use.

    -StartupProject <String>
        The startup project to use. Defaults to the solution's startup project.
```

### Script-Migration

Generates a SQL script from migrations.

``` console
SYNTAX
    Script-Migration [-From] <String> [-To] <String> [-Idempotent] [-Output <String>] [-Context <String>] [-Project <String>] [-StartupProject <String>] [<CommonParameters>]

    Script-Migration [[-From] <String>] [-Idempotent] [-Output <String>] [-Context <String>] [-Project <String>] [-StartupProject <String>] [<CommonParameters>]

PARAMETERS
    -From <String>
        The starting migration. Defaults to '0' (the initial database).

    -To <String>
        The ending migration. Defaults to the last migration.

    -Idempotent [<SwitchParameter>]
        Generate a script that can be used on a database at any migration.

    -Output <String>
        The file to write the result to.

    -Context <String>
        The DbContext to use.

    -Project <String>
        The project to use.

    -StartupProject <String>
        The startup project to use. Defaults to the solution's startup project.
```

### Update-Database

Updates the database to a specified migration.

``` console
SYNTAX
    Update-Database [[-Migration] <String>] [-Context <String>] [-Project <String>] [-StartupProject <String>] [<CommonParameters>]

PARAMETERS
    -Migration <String>
        The target migration. If '0', all migrations will be reverted. Defaults to the last migration.

    -Context <String>
        The DbContext to use.

    -Project <String>
        The project to use.

    -StartupProject <String>
        The startup project to use. Defaults to the solution's startup project.
```

### Drop-Database

Drops the database.

``` console
SYNTAX
    Drop-Database [-Context <String>] [-Project <String>] [-StartupProject <String>] [-WhatIf] [-Confirm] [<CommonParameters>]

PARAMETERS
    -Context <String>
        The DbContext to use.

    -Project <String>
        The project to use.

    -StartupProject <String>
        The startup project to use. Defaults to the solution's startup project.

    -WhatIf [<SwitchParameter>]

    -Confirm [<SwitchParameter>]
```

## Using EF Core Tools and EF6 side-by-side

EF Core Tools do not work on EF6 or earlier version of EF. However, EF Core re-uses some of the same command names from these earlier versions. These tools can be installed side-by-side, however, EF does not automatically know which version of the command to use. This is solved by prefixing the command with the module name. The EF6 PowerShell module is named "EntityFramework", and the EF Core module is named "EntityFrameworkCore". Without the prefix, PowerShell may call the wrong version of the command.

Invokes the EF Core command:

``` PowerShell
EntityFrameworkCore\Add-Migration
```

Invokes the EF6 command:

``` PowerShell
EntityFramework\Add-Migration
```

## Common Errors

### Error: "No parameterless constructor was found"

EF tools attempt to automatically find how your application creates instances of your DbContext type. If it cannot find a suitable way to initialize your DbContext, you may encounter this error.

One of the solutions is to add an implementation of `IDesignTimeDbContextFactory<TContext>` to the current project. See [Using IDesignTimeDbContextFactory<TContext>](../configuring-dbcontext.md) for an example of how to create this factory.<|MERGE_RESOLUTION|>--- conflicted
+++ resolved
@@ -14,11 +14,7 @@
 
 EF Core Package Manager Console Tools for Visual Studio
 
-<<<<<<< HEAD
-> [!WARNING]  
-=======
-> [!NOTE]
->>>>>>> b42bf9ce
+> [!NOTE]  
 > The tools require the [latest version of Windows PowerShell](https://www.microsoft.com/en-us/download/details.aspx?id=50395)
 
 ## Installation
