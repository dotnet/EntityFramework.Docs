--- conflicted
+++ resolved
@@ -3,12 +3,7 @@
 author: rick-anderson
 ms.author: riande
 description: Getting started with .NET Core using Entity Framework Core
-<<<<<<< HEAD
-ms.date: 06/05/2018
-=======
-keywords: .NET Core, Entity Framework Core, VS Code, Visual Studio Code, Mac, Linux
 ms.date: 08/03/2018
->>>>>>> 63b5d780
 ms.assetid: 099d179e-dd7b-4755-8f3c-fcde914bf50b
 uid: core/get-started/netcore/new-db-sqlite
 ---
