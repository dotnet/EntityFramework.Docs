--- conflicted
+++ resolved
@@ -1,13 +1,8 @@
 ---
 title: Breaking changes in EF Core 9 (EF9) - EF Core
 description: List of breaking changes introduced in Entity Framework Core 9 (EF9)
-<<<<<<< HEAD
 author: SamMonoRT
-ms.date: 12/17/2024
-=======
-author: ajcvickers
 ms.date: 01/17/2025
->>>>>>> 2cb247b0
 uid: core/what-is-new/ef-core-9.0/breaking-changes
 ---
 
