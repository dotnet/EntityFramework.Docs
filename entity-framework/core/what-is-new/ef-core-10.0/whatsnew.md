---
title: What's New in EF Core 10
description: Overview of new features in EF Core 10
author: roji
ms.date: 10/02/2025
uid: core/what-is-new/ef-core-10.0/whatsnew
---

# What's New in EF Core 10

EF Core 10 (EF10) is the next release after EF Core 9 and is scheduled for release in November 2025.

EF10 is available as a preview. [See the .NET 10 release notes](https://github.com/dotnet/core/tree/main/release-notes/10.0) to get information about the latest .NET preview.

> [!TIP]
> You can run and debug into the samples by [downloading the sample code from GitHub](https://github.com/dotnet/EntityFramework.Docs). Each section below links to the source code specific to that section.

EF10 requires the .NET 10 SDK to build and requires the .NET 10 runtime to run. EF10 will not run on earlier .NET versions, and will not run on .NET Framework.

The below release notes list the major improvements in the release; [the full list of issues for the release can be found here](https://github.com/dotnet/efcore/issues?q=is%3Aissue%20milestone%3A10.0.0).

<a name="sql-server"></a>

## Azure SQL and SQL Server

<a name="sql-server-vector-search"></a>

### Vector search support

EF 10 brings full support for the recently-introduced [vector data type](/sql/t-sql/data-types/vector-data-type) and its supporting [`VECTOR_DISTANCE()`](/sql/t-sql/functions/vector-distance-transact-sql) function, available on Azure SQL Database and on SQL Server 2025. The vector data type allows storing *embeddings*, which are representation of meaning that can be efficiently searched over for similarity, powering AI workloads such as semantic search and retrieval-augmented generation (RAG).

To use the `vector` data type, simply add a .NET property of type `SqlVector<float>` to your entity type:

```c#
public class Blog
{
    // ...

    [Column(TypeName = "vector(1536)")]
    public SqlVector<float> Embedding { get; set; }
}
```

Then, insert embedding data by populating the Embedding property and calling `SaveChangesAsync()` as usual:

```c#
IEmbeddingGenerator<string, Embedding<float>> embeddingGenerator = /* Set up your preferred embedding generator */;

var embedding = await embeddingGenerator.GenerateVectorAsync("Some text to be vectorized");
context.Blogs.Add(new Blog
{
    Name = "Some blog",
    Embedding = new SqlVector<float>(embedding)
});
await context.SaveChangesAsync();
```

Finally, use the [`EF.Functions.VectorDistance()`](/sql/t-sql/functions/vector-distance-transact-sql) function in your LINQ queries to perform similarity search for a given user query:

```c#
var sqlVector = /* some user query which we should search for similarity */;
var topSimilarBlogs = context.Blogs
    .OrderBy(b => EF.Functions.VectorDistance("cosine", b.Embedding, sqlVector))
    .Take(3)
    .ToListAsync();
```

For more information on vector search, [see the documentation](xref:core/providers/sql-server/vector-search).

<a name="sql-server-json-type"></a>

### JSON type support

EF 10 also fully supports the new [json data type](/sql/t-sql/data-types/json-data-type), also available on Azure SQL Database and on SQL Server 2025. While SQL Server has included JSON functionality for several versions, the data itself was stored in plain textual columns in the database; the new data type provides significant efficiency improvements and a safer way to store and interact with JSON.

With EF 10, if you've configured EF with `UseAzureSql()` or with a compatibility level of 170 or higher (SQL Server 2025), EF automatically defaults to using the new JSON data type. For example, the following entity type has a primitive collection (Tags, an array of strings) and Details (mapped as a complex type):

```c#
public class Blog
{
    public int Id { get; set; }

    public string[] Tags { get; set; }
    public required BlogDetails Details { get; set; }
}

public class BlogDetails
{
    public string? Description { get; set; }
    public int Viewers { get; set; }
}

protected override void OnModelCreating(ModelBuilder modelBuilder)
{
    modelBuilder.Entity<Blog>().ComplexProperty(b => b.Details, b => b.ToJson());
}
```

EF 10 creates the following table for the above:

```sql
CREATE TABLE [Blogs] (
    [Id] int NOT NULL IDENTITY,
    [Name] nvarchar(max) NOT NULL,
    [Tags] json NOT NULL,
    [Details] json NOT NULL,
    CONSTRAINT [PK_Blogs] PRIMARY KEY ([Id])
);
```

LINQ querying is fully supported as well. For example, the following filters for blogs with more than 3 viewers:

```c#
var highlyViewedBlogs = await context.Blogs.Where(b => b.Details.Viewers > 3).ToListAsync();
```

This produces the following SQL, making use of the new `JSON_VALUE()` `RETURNING` clause:

```sql
SELECT [b].[Id], [b].[Name], [b].[Tags], [b].[Details]
FROM [Blogs] AS [b]
WHERE JSON_VALUE([b].[Details], '$.Viewers' RETURNING int) > 3
```

Note that if your EF application already uses JSON via `nvarchar` columns, these columns will be automatically changed to `json` with the first migration. You can opt out of this by manually setting the column type to `nvarchar(max)`, or configuring a compatibility level lower than 170.

<a name="default-constraint-names"></a>

### Custom default constraint names

EF 10 now allows you to specify a name for default constraints, rather than letting the database generate them:

```c#
protected override void OnModelCreating(ModelBuilder modelBuilder)
{
    modelBuilder.Entity<Post>()
        .Property(p => b.CreatedDate)
        .HasDefaultValueSql("GETDATE()", "DF_Post_CreatedDate");
}
```

You can also enable automatic naming by EF of all default constraints:

```c#
protected override void OnModelCreating(ModelBuilder modelBuilder)
{
    modelBuilder.UseNamedDefaultConstraints();
}
```

> [!NOTE]
> If you have existing migrations, the next migration you add will rename every single default constraint in your model.

<a name="cosmos"></a>

## Azure Cosmos DB for NoSQL

<a name="full-text-search-support"></a>

### Full-text search support

Azure Cosmos DB now offers support for [full-text search](/azure/cosmos-db/gen-ai/full-text-search). It enables efficient and effective text searches, as well as evaluating the relevance of documents to a given search query. It can be used in combination with vector search to improve the accuracy of responses in some AI scenarios.
EF Core 10 is adding support for this feature allowing for modeling the database with full-text search enabled properties and using full-text search functions inside queries targeting Azure Cosmos DB.

Here is a basic EF model configuration enabling full-text search on one of the properties:

```c#
public class Blog
{
    ...

    public string Contents { get; set; }
}

public class BloggingContext
{
    ...

    protected override void OnModelCreating(ModelBuilder modelBuilder)
    {
        modelBuilder.Entity<Blog>(b =>
        {
            b.Property(x => x.Contents).EnableFullTextSearch();
            b.HasIndex(x => x.Contents).IsFullTextIndex();
        });
    }
}
```

Once the model is configured, we can use full-text search operations in queries using methods provided in `EF.Functions`:

```c#
var cosmosBlogs = await context.Blogs.Where(x => EF.Functions.FullTextContains(x.Contents, "cosmos")).ToListAsync();
```

The following full-text operations are currently supported: [`FullTextContains`](/azure/cosmos-db/nosql/query/fulltextcontains), [`FullTextContainsAll`](/azure/cosmos-db/nosql/query/fulltextcontainsall), [`FullTextContainsAny`](/azure/cosmos-db/nosql/query/fulltextcontainsany), [`FullTextScore`](/azure/cosmos-db/nosql/query/fulltextscore).

For more information on Cosmos full-text search, see the [documentation](xref:core/providers/cosmos/full-text-search).

### Hybrid search

EF Core now supports [`RRF`](/azure/cosmos-db/nosql/query/rrf) (Reciprocal Rank Fusion) function, which combines vector similarity search and full-text search (i.e. hybrid search). Here is an example query using hybrid search:

```c#
float[] myVector = /* generate vector data from text, image, etc. */
var hybrid = await context.Blogs.OrderBy(x => EF.Functions.Rrf(
        EF.Functions.FullTextScore(x.Contents, "database"), 
        EF.Functions.VectorDistance(x.Vector, myVector)))
    .Take(10)
    .ToListAsync();
```

For more information on Cosmos hybrid search, [see the documentation](xref:core/providers/cosmos/full-text-search?#hybrid-search).

### Vector similarity search exits preview

In EF9 we added experimental support for [vector similarity search](xref:core/what-is-new/ef-core-9.0/whatsnew#vector-similarity-search-preview). In EF Core 10, vector similarity search support is no longer experimental. We have also made some improvements to the feature:

- EF Core can now generate containers with vector properties defined on owned reference entities. Containers with vector properties defined on owned collections still have to be created by other means. However, they can be used in queries.
- Model building APIs have been renamed. A vector property can now be configured using the `IsVectorProperty` method, and vector index can be configured using the `IsVectorIndex` method.

For more information on Cosmos vector search, [see the documentation](xref:core/providers/cosmos/vector-search).

<a name="improved-model-evolution"></a>

### Improved experience when evolving the model

In previous versions of EF Core, evolving the model when using Azure Cosmos DB was quite painful. Specifically, when adding a new required property to the entity, EF would no longer be able to materialize that entity. The reason was that EF expected a value for the new property (since it was required), but the document created before the change didn't contain those values. The workaround was to mark the property as optional first, manually add default values for the property, and only then change it to required.

In EF 10 we improved this experience - EF will now materialize a default value for a required property, if no data is present for it in the document, rather than throw.

<a name="other-cosmos-improvements"></a>

## Other Cosmos improvements

- Use ExecutionStrategy for query execution (for retrying) ([#35692](https://github.com/dotnet/efcore/issues/35692)).

<a name="complex-types"></a>

## Complex types

Complex types are used to model types which are contained within your entity types and have no identity of their own; while entity types are (usually) mapped to a database table, complex types can be mapped to columns in their container table ("table splitting"), or to a single JSON column. Complex types introduce document modeling techniques, which can bring substantial performance benefits as traditional JOINs are avoided, and can make your database modeling much simpler and more natural.

### Table splitting

For example, the following maps a customer's addresses as complex types:

```c#
modelBuilder.Entity<Customer>(b =>
{
    b.ComplexProperty(c => c.ShippingAddress);
    b.ComplexProperty(c => c.BillingAddress);
});
```

On relational database, this causes the addresses to be mapped to additional columns in the main `Customers` table:

```sql
CREATE TABLE [Customers] (
    [Id] int NOT NULL IDENTITY,
    [Name] nvarchar(max) NOT NULL,
    [BillingAddress_City] nvarchar(max) NOT NULL,
    [BillingAddress_PostalCode] nvarchar(max) NOT NULL,
    [BillingAddress_Street] nvarchar(max) NOT NULL,
    [BillingAddress_StreetNumber] int NOT NULL,
    [ShippingAddress_City] nvarchar(max) NOT NULL,
    [ShippingAddress_PostalCode] nvarchar(max) NOT NULL,
    [ShippingAddress_Street] nvarchar(max) NOT NULL,
    [ShippingAddress_StreetNumber] int NOT NULL,
    CONSTRAINT [PK_Customers] PRIMARY KEY ([Id])
);
```

Note the difference with the default, traditional relational behavior of mapping the addresses to a separate table and using a foreign key to represent the customer/address relationship.

While the above was already possible since EF 8, EF 10 adds support for **optional** types:

```c#
public class Customer
{
    ...

    public Address ShippingAddress { get; set; }
    public Address? BillingAddress { get; set; }
}
```

Note that optional complex types currently require at least one required property to be defined on the complex type.

### JSON

EF 10 now allows mapping complex types to JSON:

```c#
modelBuilder.Entity<Customer>(b =>
{
    b.ComplexProperty(c => c.ShippingAddress, c => c.ToJson());
    b.ComplexProperty(c => c.BillingAddress, c => c.ToJson());
});
```

This causes EF to map each Address to a single JSON column in the customer table. When using the new SQL Server 2025 JSON column ([see above](#sql-server-json-type)), this causes the following table to be created:

```sql
CREATE TABLE [Customers] (
    [Id] int NOT NULL IDENTITY,
    [Name] nvarchar(max) NOT NULL,
    [ShippingAddress] json NOT NULL,
    [BillingAddress] json NOT NULL NULL,
    CONSTRAINT [PK_Customers] PRIMARY KEY ([Id])
);
```

Unlike table splitting, JSON mapping allows collections within the mapped type. You can query and update properties inside your JSON documents just like any other non-JSON property, and perform efficient bulk updating on them via `ExecuteUpdateAsync` ([see release note](#execute-update-json)).

### Struct support

Complex types also supports mapping .NET structs instead of classes:

```c#
public struct Address
{
    public required string Street { get; set; }
    public required string City { get; set; }
    public required string ZipCode { get; set; }
}
```

This aligns well with complex types not having an identity of their own, and only being found within entity types which have an identity. However, collections of structs aren't currently supported.

### Complex and owned entity types

Both table splitting and JSON mapping have been supported before EF 10 via owned entity modeling. However, this modeling created quite a few issues stemming from the fact that owned entity types are entity types, and therefore still operate with reference semantics and an identity behind the scenes.

For example, trying to assign a customer's billing address to be the same as their shipping address fails with owned entity types, since the same entity type can't be referenced more than once:

```c#
var customer = await context.Customers.SingleAsync(c => c.Id == someId);
customer.BillingAddress = customer.ShippingAddress;
await context.SaveChangesAsync(); // ERROR
```

In contrast, since complex types have value semantics, assigning them simply copies their properties over, as expected. For the same reasons, bulk assignment of owned entity types is not supported, whereas complex types fully support `ExecuteUpdateAsync` in EF 10 ([see release note](#execute-update-json)).

Similarly, comparing a customer's shipping and billing addresses in LINQ queries does not work as expected, since entity types are compared by their identities; complex types, on the other hand, are compared by their contents, producing the expected result.

These issues - as well as various others - make complex types the better choice for modeling JSON and table splitting, and users already using owned entity types for these are advised to switch to complex types.

<a name="linq-and-sql-translation"></a>

## LINQ and SQL translation

<a name="parameterized-collection-translation"></a>

### Improved translation for parameterized collection

A notoriously difficult problem with relational databases is queries that involve *parameterized collections*:

```c#
int[] ids = [1, 2, 3];
var blogs = await context.Blogs.Where(b => ids.Contains(b.Id)).ToListAsync();
```

In the above query, `ids` is a parameterized collection: the same query can be executed many times, with `ids` containing different values each time.

Since relational databases don't typically support sending a collection directly as a parameter, EF version up to 8.0 simply inlined the collection contents into the SQL as constants:

```sql
SELECT [b].[Id], [b].[Name]
FROM [Blogs] AS [b]
WHERE [b].[Id] IN (1, 2, 3)
```

While this works, it has the unfortunate consequence of generating different SQLs for different collections, causing database plan cache misses and bloat, and creating various performance problems (see [#13617](https://github.com/dotnet/efcore/issues/13617), which was the most highly-voted issue in the repo at the time). As a result, EF 8.0 leveraged the introduction of extensive JSON support and changed the translation of parameterized collections to use JSON arrays ([release notes](xref:core/what-is-new/ef-core-8.0/whatsnew#queries-with-primitive-collections
)):

```sql
@__ids_0='[1,2,3]'

SELECT [b].[Id], [b].[Name]
FROM [Blogs] AS [b]
WHERE [b].[Id] IN (
    SELECT [i].[value]
    FROM OPENJSON(@__ids_0) WITH ([value] int '$') AS [i]
)
```

Here, the collection is encoded as a string containing a JSON array, sent as a single parameter and then unpacked using the SQL Server [`OPENJSON`](/sql/t-sql/functions/openjson-transact-sql) function (other databases use similar mechanisms). Since the collection is now parameterized, the SQL stays the same and a single query plan no matter what values the collection contains. Unfortunately, while elegant, this translation also deprives the database query planner of important information on the cardinality (or length) of the collection, and can cause a plan to be chosen that works well for a small - or large - number of elements. As a result, EF Core 9.0 introduced the ability to control which translation strategy to use ([release notes](xref:core/what-is-new/ef-core-9.0/whatsnew#parameterized-primitive-collections)).

EF 10.0 introduces a new default translation mode for parameterized collections, where each value in the collection is translated into its own scalar parameter:

```sql
SELECT [b].[Id], [b].[Name]
FROM [Blogs] AS [b]
WHERE [b].[Id] IN (@ids1, @ids2, @ids3)
```

This allows the collection values to change without resulting in different SQLs - solving the plan cache problem - but at the same time provides the query planner with information on the collection cardinality.

Since different cardinalities still cause different SQLs to be generated, EF also "pads" parameter list. For example, if your `ids` list contains 8 values, EF generates SQL with 10 parameters:

```sql
SELECT [b].[Id], [b].[Name]
FROM [Blogs] AS [b]
WHERE [b].[Id] IN (@ids1, @ids2, @ids3, @ids4, @ids5, @ids6, @ids7, @ids8, @ids9, @ids10)
```

The last two parameters `@ids9` and `@ids10` are added by EF to reduce the number of SQLs generated, and contain the same value as `@ids8`, so that the query returns the same result.

Unfortunately, parameterized collections are a case where EF simply cannot always make the right choice: selecting between multiple parameters (the new default), a single JSON array parameter (with e.g. SQL Server `OPENJSON`) or multiple inlined constants can require knowledge about the data in your database, and different choices may work better for different queries. As a result, EF exposes full control to the user to control the translation strategy, both at the global configuration level:

```c#
protected override void OnConfiguring(DbContextOptionsBuilder optionsBuilder)
    => optionsBuilder
        .UseSqlServer("<CONNECTION STRING>", o => o.UseParameterizedCollectionMode(ParameterTranslationMode.Constant));
```

... and at the per-query level:

```c#
var blogs = await context.Blogs.Where(b => EF.Constant(ids).Contains(b.Id)).ToListAsync();
```

### Support for the .NET 10 `LeftJoin` and `RightJoin` operators

`LEFT JOIN` is a common and useful operation when working with EF Core. In previous versions, implementing `LEFT JOIN` in LINQ was quite complicated, requiring `SelectMany`, `GroupJoin` and `DefaultIfEmpty` operations [in a particular configuration](/dotnet/csharp/linq/standard-query-operators/join-operations#perform-left-outer-joins).

.NET 10 adds first-class LINQ support for `LeftJoin` method, making those queries much simpler to write. EF Core recognizes the new method, so it can be used in EF LINQ queries instead of the old construct:

```C#
var query = context.Students
    .LeftJoin(
        context.Departments,
        student => student.DepartmentID,
        department => department.ID,
        (student, department) => new 
        { 
            student.FirstName,
            student.LastName,
            Department = department.Name ?? "[NONE]"
        });
```

> [!NOTE]
> EF 10 also supports the analogous `RightJoin` operator, which keeps all the data from the second collection and only the matching data from the first collection. EF 10 translates this to `RIGHT JOIN` operation in the database.

Unfortunately, C# query syntax (`from x select x.Id`) doesn't yet support expressing left/right join operations in this way.

See [#12793](https://github.com/dotnet/efcore/issues/12793) and [#35367](https://github.com/dotnet/efcore/issues/35367) for more details.

### More consistent ordering for split queries

Split queries can be essential to avoid performance issues associated with JOINs, such as the so-called "cartesian explosion" effect (see [Single vs. Split Queries](xref:core/querying/single-split-queries) to learn more). However, since split queries loads related data in separate SQL queries, consistency issues can arise, possibly leading to non-deterministic, hard-to-detect data corruption.

For example, consider the following query:

```C#
var blogs = await context.Blogs
    .AsSplitQuery()
    .Include(b => b.Posts)
    .OrderBy(b => b.Name)
    .Take(2)
    .ToListAsync();
```

Prior to EF10, the following two SQL queries were generated:

```sql
SELECT TOP(@__p_0) [b].[Id], [b].[Name]
FROM [Blogs] AS [b]
ORDER BY [b].[Name], [b].[Id]

SELECT [p].[Id], [p].[BlogId], [p].[Title], [b0].[Id]
FROM (
    SELECT TOP(@__p_0) [b].[Id], [b].[Name]
    FROM [Blogs] AS [b]
    ORDER BY [b].[Name]
) AS [b0]
INNER JOIN [Post] AS [p] ON [b0].[Id] = [p].[BlogId]
ORDER BY [b0].[Name], [b0].[Id]
```

Note that the first query (the one reading Blogs) is integrated as a subquery within the second (the one reading Posts). However, the ordering within the subquery omits the `Id` column, leading to possible incorrect data being returned.

EF10 fixes this by ensuring that the ordering is consistent across the queries:

```sql
SELECT [p].[Id], [p].[BlogId], [p].[Title], [b0].[Id]
FROM (
    SELECT TOP(@p) [b].[Id], [b].[Name]
    FROM [Blogs] AS [b]
    ORDER BY [b].[Name], [b].[Id]
) AS [b0]
INNER JOIN [Post] AS [p] ON [b0].[Id] = [p].[BlogId]
ORDER BY [b0].[Name], [b0].[Id]
```

<a name="other-query-improvements"></a>

### Other query improvements

#### New translations

- Translate [DateOnly.ToDateTime()](/dotnet/api/system.dateonly.todatetime) ([#35194](https://github.com/dotnet/efcore/pull/35194), contributed by [@mseada94](https://github.com/mseada94)).
- Translate [DateOnly.DayNumber](/dotnet/api/system.dateonly.daynumber) and `DayNumber` subtraction for SQL Server and SQLite ([#36183](https://github.com/dotnet/efcore/issues/36183)).
- Translate date/time functions using `DatePart.Microsecond` and `DatePart.Nanosecond` arguments ([#34861](https://github.com/dotnet/efcore/pull/34861)).
- Translate `COALESCE` as `ISNULL` on SQL Server, for most cases ([#34171](https://github.com/dotnet/efcore/pull/34171), contributed by [@ranma42](https://github.com/ranma42)).
- Support some string functions taking `char` as arguments ([#34999](https://github.com/dotnet/efcore/pull/34999), contributed by [@ChrisJollyAU](https://github.com/ChrisJollyAU)).
- Support `MAX`/`MIN`/`ORDER BY` using `decimal` on SQLite ([#35606](https://github.com/dotnet/efcore/pull/35606), contributed by [@ranma42](https://github.com/ranma42)).
- Support projecting different navigations (but same type) via conditional operator ([#34589](https://github.com/dotnet/efcore/issues/34589), contributed by [@ranma42](https://github.com/ranma42)).

#### Bug fixes and optimizations

- Fix Microsoft.Data.Sqlite behavior around `DateTime`, `DateTimeOffset` and UTC, [see breaking change notes](xref:core/what-is-new/ef-core-10.0/breaking-changes#DateTimeOffset-read) ([#36195](https://github.com/dotnet/efcore/issues/36195)).
- Fix translation of `DefaultIfEmpty` in various scenarios:
  - [DefaultIfEmpty applied on child collection wipes the parent info in query result](https://github.com/dotnet/efcore/issues/19095)
  - [Logic for lifting DefaultIfEmpty out of SelectMany (to LEFT JOIN/OUTER APPLY) is incorrect](https://github.com/dotnet/efcore/issues/33343)
  - [NavigationExpandingExpressionVisitor moves Select() behind DefaultIfEmpty()](https://github.com/dotnet/efcore/issues/36208)
  - [EF Core 9 no longer applies COALESCE in SQL translation for DefaultIfEmpty() which causing an InvalidOperationException](https://github.com/dotnet/efcore/issues/35950)
- Optimize multiple consecutive `LIMIT`s ([#35384](https://github.com/dotnet/efcore/pull/35384), contributed by [@ranma42](https://github.com/ranma42)).
- Optimize use of `Count` operation on `ICollection<T>` ([#35381](https://github.com/dotnet/efcore/pull/35381), contributed by [@ChrisJollyAU](https://github.com/ChrisJollyAU)).
- Optimize `MIN`/`MAX` over `DISTINCT` ([#34699](https://github.com/dotnet/efcore/pull/34699), contributed by [@ranma42](https://github.com/ranma42)).
- Simplify parameter names (e.g. from `@__city_0` to `@city`) ([#35200](https://github.com/dotnet/efcore/pull/35200)).

<a name="execute-update-json"></a>

## ExecuteUpdate support for relational JSON columns

> [!NOTE]
> ExecuteUpdate support for JSON requires mapping your types as complex types ([see above](#json)), and does not work when your types are mapped as owned entities.

Although EF has support JSON columns for some time and allows updating them via `SaveChanges`, `ExecuteUpdate` lacked support for them. EF10 now allows referencing JSON columns and properties within them in `ExecuteUpdate`, allowing efficient bulk updating of document-modeled data within relational databases.

For example, given the following model, mapping the `BlogDetails` type to a complex JSON column in the database:

```c#
public class Blog
{
    public int Id { get; set; }

    public BlogDetails Details { get; set; }
}

public class BlogDetails
{
    public string Title { get; set; }
    public int Views { get; set; }
}

protected override void OnModelCreating(ModelBuilder modelBuilder)
{
    modelBuilder.Entity<Blog>().ComplexProperty(b => b.Details, bd => bd.ToJson());
}
```

You can now use `ExecuteUpdate` as usual, referencing properties within `BlogDetails`:

```c#
await context.Blogs.ExecuteUpdateAsync(s =>
    s.SetProperty(b => b.Details.Views, b => b.Details.Views + 1));
```

This generates the following for SQL Server 2025, using the efficient, new [`modify`](/sql/t-sql/data-types/json-data-type#the-modify-method) function to increment the JSON property `Views` by one:

```sql
UPDATE [b]
SET [Details].modify('$.Views', JSON_VALUE([b].[Details], '$.Views' RETURNING int) + 1)
FROM [Blogs] AS [b]
```

Older versions of SQL Server are also supported, where the JSON data is stored in an `nvarchar(max)` column rather than the new JSON data type support. For support with other databases, consult the documentation for your EF provider.

<a name="named-query-filters"></a>

## Named query filters

EF's [global query filters](xref:core/querying/filters) feature has long enabled users to configuring filters to entity types which apply to all queries by default. This has simplified implementing common patterns and scenarios such as soft deletion, multitenancy and others. However, up to now EF has only supported a single query filter per entity type, making it difficult to have multiple filters and selectively disabling only some of them in specific queries.

EF 10 introduces *named query filters*, which allow attaching names to query filter and managing each one separately:

[!code-csharp[Main](../../../../samples/core/Querying/QueryFilters/NamedFilters.cs#FilterConfiguration)]

This notably allows disabling only certain filters in a specific LINQ query:

[!code-csharp[Main](../../../../samples/core/Querying/QueryFilters/NamedFilters.cs#DisableSoftDeletionFilter)]

For more information on named query filters, [see the documentation](xref:core/querying/filters).

This feature was contributed by [@bittola](https://github.com/bittola).

## ExecuteUpdateAsync now accepts a regular, non-expression lambda

The <xref:Microsoft.EntityFrameworkCore.RelationalQueryableExtensions.ExecuteUpdateAsync*> can be used to express arbitrary update operations in the database. In previous versions, the changes to be performed on the database rows were provided via an expression tree parameter; this made it quite difficult to build those changes dynamically. For example, let's assume we want to update a Blog's Views, but conditionally also its Name. Since the setters argument was an expression tree, code such as the following needed to be written:

```c#
// Base setters - update the Views only
Expression<Func<SetPropertyCalls<Blog>, SetPropertyCalls<Blog>>> setters =
    s => s.SetProperty(b => b.Views, 8);

// Conditionally add SetProperty(b => b.Name, "foo") to setters, based on the value of nameChanged
if (nameChanged)
{
    var blogParameter = Expression.Parameter(typeof(Blog), "b");

    setters = Expression.Lambda<Func<SetPropertyCalls<Blog>, SetPropertyCalls<Blog>>>(
        Expression.Call(
            instance: setters.Body,
            methodName: nameof(SetPropertyCalls<Blog>.SetProperty),
            typeArguments: [typeof(string)],
            arguments:
            [
                Expression.Lambda<Func<Blog, string>>(Expression.Property(blogParameter, nameof(Blog.Name)), blogParameter),
                Expression.Constant("foo")
            ]),
        setters.Parameters);
}

await context.Blogs.ExecuteUpdateAsync(setters);
```

Manually creating expression trees is complicated and error-prone, and made this common scenario much more difficult than it should have been. Starting with EF 10, you can now write the following instead:

```c#
await context.Blogs.ExecuteUpdateAsync(s =>
{
    s.SetProperty(b => b.Views, 8);
    if (nameChanged)
    {
        s.SetProperty(b => b.Name, "foo");
    }
});
```

Thanks to [@aradalvand](https://github.com/aradalvand) for proposing and pushing for this change (in [#32018](https://github.com/dotnet/efcore/issues/32018)).

<a name="other-improvements"></a>

## Security-related improvements

### Redact inlined constants from logging by default

When logging executed SQL, EF does not log parameter values by default, since these may contain sensitive or personally-identifiable information (PII); <xref:Microsoft.EntityFrameworkCore.DbContextOptionsBuilder.EnableSensitiveDataLogging> can be used to enable logging parameter values in diagnostic or debugging scenarios ([see documentation](xref:core/logging-events-diagnostics/extensions-logging#sensitive-data)).

However, EF sometimes inlines parameters into the SQL statement rather than sending them separately; in those scenarios, the potentially sensitive values were logged. EF10 no longer does this, redacting such inlined parameters by default and replacing them with a question mark character (`?`). For example, let's say we have a function that accepts a list of roles, and returns the list of users which have one of those roles:

```c#
Task<List<User>> GetUsersByRoles(BlogContext context, string[] roles)
    => context.Users.Where(b => roles.Contains(b.Role)).ToListAsync();
```

Although the roles here are parameterized (may differ across invocations), we know that the actual sets of roles queried will be quite limited. We can therefore tell EF to *inline* the roles, so that the database's planner can plan execution separately for this query with its specific set of roles:

```c#
Task<List<User>> GetUsersByRoles(BlogContext context, string[] roles)
    => context.Users.Where(b => EF.Constant(roles).Contains(b.Role)).ToListAsync();
```

On previous versions of EF, this produced the following SQL:

```sql
SELECT [u].[Id], [u].[Role]
FROM [Users] AS [u]
WHERE [u].[Role] IN (N'Administrator', N'Manager')
```

EF10 sends the same SQL to the database, but logs the following SQL, where the roles have been redacted:

```sql
SELECT [b].[Id], [b].[Role]
FROM [Blogs] AS [b]
WHERE [b].[Role] IN (?, ?)
```

If the roles represent sensitive information, this prevents that information from leaking into the application logs. As with regular parameters, full logging can be reenabled via <xref:Microsoft.EntityFrameworkCore.DbContextOptionsBuilder.EnableSensitiveDataLogging>.

### Warn for string concatenation with raw SQL APIs

SQL injection is one of the most serious security vulnerabilities in database applications; if unsanitized external input is inserted into SQL queries, a malicious user may be able to perform SQL injection, executing arbitrary SQL on your database. For more information about EF's SQL querying APIs and SQL injection, [see the documentation](xref:core/querying/sql-queries#passing-parameters).

While EF users rarely deal with SQL directly, EF does provide SQL-based APIs for the cases where they're needed. Most of these APIs are safe in the face of SQL injection; for example <xref:Microsoft.EntityFrameworkCore.RelationalQueryableExtensions.FromSql*> accepts a .NET `FormattableString`, and any parameter will automatically be send as a separate SQL parameter, preventing SQL injection. However, in some scenarios it's necessary to build up a dynamic SQL query by piecing together multiple fragments; <xref:Microsoft.EntityFrameworkCore.RelationalQueryableExtensions.FromSqlRaw*> is designed specifically for this, and requires the user to ensure that all fragments are trusted or properly sanitized.

Starting with EF10, EF has an analyzer which warns if concatenation is performed within a "raw" SQL method invocation:

```c#
var users = context.Users.FromSqlRaw("SELECT * FROM Users WHERE [" + fieldName + "] IS NULL");
```

If `fieldName` is trusted or has been properly sanitized, the warning can be safely suppressed.

## Other improvements

<<<<<<< HEAD
- AUTOINCREMENT can now be disabled for SQLite and is also supported for properties with value converters. For more information, see [SQLite Value Generation](xref:core/providers/sqlite/value-generation).
=======
- Stop spanning all migrations with a single transaction ([#35096](https://github.com/dotnet/efcore/issues/35096)). This reverts a change done in EF9 which caused issues in various migration scenarios.
>>>>>>> 428ea174
- Make SQL Server scaffolding compatible with Azure Data Explorer ([#34832](https://github.com/dotnet/efcore/pull/34832), contributed by [@barnuri](https://github.com/barnuri)).
- Associate the DatabaseRoot with the scoped options instance and not the singleton options ([#34477](https://github.com/dotnet/efcore/pull/34477), contributed by [@koenigst](https://github.com/koenigst)).
- Improve LoadExtension to work correctly with dotnet run and lib* named libs ([#35617](https://github.com/dotnet/efcore/pull/35617), contributed by [@krwq](https://github.com/krwq)).
- Changes to AsyncLocal usage for better lazy loading performance ([#35835](https://github.com/dotnet/efcore/pull/35835), contributed by [@henriquewr](https://github.com/henriquewr)).

[The full list of issues for the release can be found here](https://github.com/dotnet/efcore/issues?q=is%3Aissue%20milestone%3A10.0.0).<|MERGE_RESOLUTION|>--- conflicted
+++ resolved
@@ -689,11 +689,8 @@
 
 ## Other improvements
 
-<<<<<<< HEAD
 - AUTOINCREMENT can now be disabled for SQLite and is also supported for properties with value converters. For more information, see [SQLite Value Generation](xref:core/providers/sqlite/value-generation).
-=======
 - Stop spanning all migrations with a single transaction ([#35096](https://github.com/dotnet/efcore/issues/35096)). This reverts a change done in EF9 which caused issues in various migration scenarios.
->>>>>>> 428ea174
 - Make SQL Server scaffolding compatible with Azure Data Explorer ([#34832](https://github.com/dotnet/efcore/pull/34832), contributed by [@barnuri](https://github.com/barnuri)).
 - Associate the DatabaseRoot with the scoped options instance and not the singleton options ([#34477](https://github.com/dotnet/efcore/pull/34477), contributed by [@koenigst](https://github.com/koenigst)).
 - Improve LoadExtension to work correctly with dotnet run and lib* named libs ([#35617](https://github.com/dotnet/efcore/pull/35617), contributed by [@krwq](https://github.com/krwq)).
