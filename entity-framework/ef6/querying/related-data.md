---
title: "Loading Related Entities - EF6"
author: divega
ms.date: "10/23/2016"
ms.assetid: c8417e18-a2ee-499c-9ce9-2a48cc5b468a
---
# Loading Related Entities
Entity Framework supports three ways to load related data - eager loading, lazy loading and explicit loading. The techniques shown in this topic apply equally to models created with Code First and the EF Designer.  

## Eagerly Loading  

Eager loading is the process whereby a query for one type of entity also loads related entities as part of the query. Eager loading is achieved by use of the Include method. For example, the queries below will load blogs and all the posts related to each blog.  

``` csharp
using (var context = new BloggingContext())
{
    // Load all blogs and related posts
    var blogs1 = context.Blogs
                        .Include(b => b.Posts)
                        .ToList();

    // Load one blogs and its related posts
    var blog1 = context.Blogs
                       .Where(b => b.Name == "ADO.NET Blog")
                       .Include(b => b.Posts)
                       .FirstOrDefault();

    // Load all blogs and related posts  
    // using a string to specify the relationship
    var blogs2 = context.Blogs
                        .Include("Posts")
                        .ToList();

    // Load one blog and its related posts  
    // using a string to specify the relationship
    var blog2 = context.Blogs
                       .Where(b => b.Name == "ADO.NET Blog")
                       .Include("Posts")
                       .FirstOrDefault();
}
```  

Note that Include is an extension method in the System.Data.Entity namespace so make sure you are using that namespace.  

### Eagerly loading multiple levels  

It is also possible to eagerly load multiple levels of related entities. The queries below show examples of how to do this for both collection and reference navigation properties.  

``` csharp
using (var context = new BloggingContext())
{
    // Load all blogs, all related posts, and all related comments
    var blogs1 = context.Blogs
                       .Include(b => b.Posts.Select(p => p.Comments))
                       .ToList();

    // Load all users, their related profiles, and related avatar
    var users1 = context.Users
                        .Include(u => u.Profile.Avatar)
                        .ToList();

    // Load all blogs, all related posts, and all related comments  
    // using a string to specify the relationships
    var blogs2 = context.Blogs
                        .Include("Posts.Comments")
                        .ToList();

    // Load all users, their related profiles, and related avatar  
    // using a string to specify the relationships
    var users2 = context.Users
                        .Include("Profile.Avatar")
                        .ToList();
}
```  

Note that it is not currently possible to filter which related entities are loaded. Include will always bring in all related entities.  

## Lazy Loading  

Lazy loading is the process whereby an entity or collection of entities is automatically loaded from the database the first time that a property referring to the entity/entities is accessed. When using POCO entity types, lazy loading is achieved by creating instances of derived proxy types and then overriding virtual properties to add the loading hook. For example, when using the Blog entity class defined below, the related Posts will be loaded the first time the Posts navigation property is accessed:  

``` csharp
public class Blog
{  
    public int BlogId { get; set; }  
    public string Name { get; set; }  
    public string Url { get; set; }  
    public string Tags { get; set; }  

    public virtual ICollection<Post> Posts { get; set; }  
}
```  

### Turn lazy loading off for serialization  

Lazy loading and serialization don’t mix well, and if you aren’t careful you can end up querying for your entire database just because lazy loading is enabled. Most serializers work by accessing each property on an instance of a type. Property access triggers lazy loading, so more entities get serialized. On those entities properties are accessed, and even more entities are loaded. It’s a good practice to turn lazy loading off before you serialize an entity. The following sections show how to do this.  

### Turning off lazy loading for specific navigation properties  

Lazy loading of the Posts collection can be turned off by making the Posts property non-virtual:  

``` csharp
public class Blog
{  
    public int BlogId { get; set; }  
    public string Name { get; set; }  
    public string Url { get; set; }  
    public string Tags { get; set; }  

    public ICollection<Post> Posts { get; set; }  
}
```  

Loading of the Posts collection can still be achieved using eager loading (see *Eagerly Loading* above) or the Load method (see *Explicitly Loading* below).  

### Turn off lazy loading for all entities  

Lazy loading can be turned off for all entities in the context by setting a flag on the Configuration property. For example:  

``` csharp
public class BloggingContext : DbContext
{
    public BloggingContext()
    {
        this.Configuration.LazyLoadingEnabled = false;
    }
}
```  

Loading of related entities can still be achieved using eager loading (see *Eagerly Loading* above) or the Load method (see *Explicitly Loading* below).  

## Explicitly Loading  

Even with lazy loading disabled it is still possible to lazily load related entities, but it must be done with an explicit call. To do so you use the Load method on the related entity’s entry. For example:  

``` csharp
using (var context = new BloggingContext())
{
    var post = context.Posts.Find(2);

    // Load the blog related to a given post
    context.Entry(post).Reference(p => p.Blog).Load();

    // Load the blog related to a given post using a string  
    context.Entry(post).Reference("Blog").Load();

    var blog = context.Blogs.Find(1);

    // Load the posts related to a given blog
    context.Entry(blog).Collection(p => p.Posts).Load();

    // Load the posts related to a given blog  
    // using a string to specify the relationship
    context.Entry(blog).Collection("Posts").Load();
}
```  

Note that the Reference method should be used when an entity has a navigation property to another single entity. On the other hand, the Collection method should be used when an entity has a navigation property to a collection of other entities.  

### Applying filters when explicitly loading related entities  

The Query method provides access to the underlying query that Entity Framework will use when loading related entities. You can then use LINQ to apply filters to the query before executing it with a call to a LINQ extension method such as ToList, Load, etc. The Query method can be used with both reference and collection navigation properties but is most useful for collections where it can be used to load only part of the collection. For example:  

``` csharp
using (var context = new BloggingContext())
{
    var blog = context.Blogs.Find(1);

    // Load the posts with the 'entity-framework' tag related to a given blog
    context.Entry(blog)
<<<<<<< HEAD
           .Collection(b => b.Posts)
           .Query()
           .Where(p => p.Tags.Contains("entity-framework"))
           .Load();
=======
        .Collection(b => b.Posts)
        .Query()
        .Where(p => p.Tags.Contains("entity-framework"))
        .Load();
>>>>>>> 5fadbed6

    // Load the posts with the 'entity-framework' tag related to a given blog  
    // using a string to specify the relationship  
    context.Entry(blog)
<<<<<<< HEAD
           .Collection("Posts")
           .Query()
           .Where(p => p.Tags.Contains("entity-framework"))
           .Load();
=======
        .Collection("Posts")
        .Query()
        .Where(p => p.Tags.Contains("entity-framework"))
        .Load();
>>>>>>> 5fadbed6
}
```  

When using the Query method it is usually best to turn off lazy loading for the navigation property. This is because otherwise the entire collection may get loaded automatically by the lazy loading mechanism either before or after the filtered query has been executed.  

Note that while the relationship can be specified as a string instead of a lambda expression, the returned IQueryable is not generic when a string is used and so the Cast method is usually needed before anything useful can be done with it.  

## Using Query to count related entities without loading them  

Sometimes it is useful to know how many entities are related to another entity in the database without actually incurring the cost of loading all those entities. The Query method with the LINQ Count method can be used to do this. For example:  

``` csharp
using (var context = new BloggingContext())
{
    var blog = context.Blogs.Find(1);

    // Count how many posts the blog has  
    var postCount = context.Entry(blog)
                           .Collection(b => b.Posts)
                           .Query()
                           .Count();
}
```  <|MERGE_RESOLUTION|>--- conflicted
+++ resolved
@@ -51,8 +51,8 @@
 {
     // Load all blogs, all related posts, and all related comments
     var blogs1 = context.Blogs
-                       .Include(b => b.Posts.Select(p => p.Comments))
-                       .ToList();
+                        .Include(b => b.Posts.Select(p => p.Comments))
+                        .ToList();
 
     // Load all users, their related profiles, and related avatar
     var users1 = context.Users
@@ -168,32 +168,18 @@
 
     // Load the posts with the 'entity-framework' tag related to a given blog
     context.Entry(blog)
-<<<<<<< HEAD
            .Collection(b => b.Posts)
            .Query()
            .Where(p => p.Tags.Contains("entity-framework"))
            .Load();
-=======
-        .Collection(b => b.Posts)
-        .Query()
-        .Where(p => p.Tags.Contains("entity-framework"))
-        .Load();
->>>>>>> 5fadbed6
 
     // Load the posts with the 'entity-framework' tag related to a given blog  
     // using a string to specify the relationship  
     context.Entry(blog)
-<<<<<<< HEAD
            .Collection("Posts")
            .Query()
            .Where(p => p.Tags.Contains("entity-framework"))
            .Load();
-=======
-        .Collection("Posts")
-        .Query()
-        .Where(p => p.Tags.Contains("entity-framework"))
-        .Load();
->>>>>>> 5fadbed6
 }
 ```  
 
