### YamlMime:Hub

title: Entity Framework documentation hub 
summary: Entity Framework is a modern object-relation mapper that lets you build a clean, portable, and high-level data access layer with .NET (C#) across a variety of databases, including SQL Database (on-premises and Azure), SQLite, MySQL, PostgreSQL, and Azure Cosmos DB. It supports LINQ queries, change tracking, updates, and schema migrations.
brand: dotnet

metadata:
  title: Entity Framework documentation hub
  description: Entity Framework is a modern object-relation mapper that lets you build a clean, portable, and high-level data access layer with .NET (C#) across a variety of databases, including SQL Database (on-premises and Azure), SQLite, MySQL, PostgreSQL, and Azure Cosmos DB. It supports LINQ queries, change tracking, updates, and schema migrations.
  ms.topic: hub-page
  author: jcjiang
  ms.author: jiacjian
  ms.date: 03/08/2023

# highlightedContent section (optional)
# Maximum of 8 items
highlightedContent:
# itemType: architecture | concept | deploy | download | get-started | how-to-guide | learn | overview | quickstart | reference | tutorial | video | whats-new
  items:
    # Card
    - title: "Tutorial: Access a relational database using C# (Entity Framework Core)"
      itemType: get-started
      url: core/get-started/overview/first-app.md
    # Card
    - title: "Supported database management systems"
      itemType: overview
      url: core/providers/index.md
    # Card
    - title: "Which version should I use - EF Core or EF 6?"
      itemType: overview
      url: efcore-and-ef6/index.md
    # Card
    - title: "API reference browser"
      itemType: reference
      url: /dotnet/api/?view=efcore-8.0&preserve-view=true
    # Card
    - title: ".NET (C#) data documentation hub"
      itemType: reference
      url: dotnet-data/index.yml
    # Card
    - title: "Releases and platforms"
      itemType: whats-new
      url: core/what-is-new/index.md

# Card with summary style
additionalContent:
  # Supports up to 3 sections
  sections:
    - title: Develop with Entity Framework Core # < 60 chars (optional)
      items:
      # Card
      - title: Develop your first app
        links:
          - url: /training/modules/persist-data-ef-core/
            text: "Hands-on Training (44 minutes): Persist and retrieve relational data by using Entity Framework Core"
          - url: core/get-started/overview/first-app.md
            text: ".NET Core console app accessing SQLite with EF Core"
          - url: /aspnet/core/data/ef-rp/
            text: "ASP.NET Core Razor Pages web app accessing  SQL Server LocalDB or SQLite with EF Core"
          - url: /aspnet/core/data/ef-mvc/
            text: "ASP.NET Core MVC web app accessing SQL Server with EF Core"
          - url: core/get-started/wpf.md
            text: "WPF .NET Core app accessing SQLite with EF Core"
          - url: core/get-started/winforms.md
            text: "Windows Forms .NET Core app accessing SQLite with EF Core"
          - url: core/get-started/xamarin.md
            text: "Xamarin mobile app accessing SQLite with EF Core"
      # Card
      - title: Supported databases
        links:
          - url: core/providers/sql-server/index.md
            text: "SQL Server"
          - url: core/providers/sqlite/index.md
            text: "SQLite"
          - url: http://www.npgsql.org/efcore/index.html
            text: "PostgreSQL"
          - url: https://github.com/PomeloFoundation/Pomelo.EntityFrameworkCore.MySql
            text: "MySQL and MariaDB"
          - url: core/providers/cosmos/index.md
            text: "Azure Cosmos DB for NoSQL"
<<<<<<< HEAD
          - url: https://www.mongodb.com/docs/entity-framework/current/
            text: "MongoDB"            
=======
          - url: https://github.com/FirebirdSQL/NETProvider
            text: "Firebird"
>>>>>>> d0fa9ae4
          - url: core/providers/in-memory/index.md
            text: "In memory (testing)"
          - url: core/providers/index.md
            text: "All current Database Providers"
      # Card
      - title: Platforms
        links:
          - url: core/miscellaneous/platforms.md
            text: "All supported platforms"
          - url: /aspnet/core/data/ef-rp/intro
            text: "ASP.NET Core Razor Pages"
          - url: /aspnet/core/data/ef-mvc/
            text: "ASP.NET Core MVC"
          - url: /aspnet/core/blazor/blazor-server-ef-core
            text: "Blazor Server"
          - url: core/get-started/wpf.md
            text: "Windows Presentation Foundation (WPF)"
          - url: core/get-started/winforms.md
            text: "Windows Forms (WinForms)"
          - url: core/get-started/xamarin.md
            text: "Xamarin"
      # Card
      - title: Fundamentals
        links:
          - url: core/miscellaneous/connection-strings.md
            text: "Connection strings"
          - url: core/logging-events-diagnostics/index.md
            text: "Logging"
          - url: core/miscellaneous/connection-resiliency.md
            text: "Connection resiliency"
          - url: core/testing/index.md
            text: "Testing"
          - url: core/dbcontext-configuration/index.md
            text: "Configure a DbContext"
          - url: core/miscellaneous/nullable-reference-types.md
            text: "Nullable reference types"
          - url: core/miscellaneous/collations-and-case-sensitivity.md
            text: "Collations and case sensitivity"
      # Card
      - title: Create a model
        links:
          - url: core/modeling/index.md
            text: "Overview"
          - url: core/modeling/entity-types.md
            text: "Entity types"
          - url: core/modeling/entity-properties.md
            text: "Entity properties"
          - url: core/modeling/keys.md
            text: "Keys"
          - url: core/modeling/generated-properties.md
            text: "Generated values"
          - url: core/modeling/relationships.md
            text: "Relationships"
          - url: core/modeling/data-seeding.md
            text: "Data seeding"
          - url: core/modeling/owned-entities.md
            text: "Owned entity types"
          - url: core/modeling/keyless-entity-types.md
            text: "Keyless entity types"
      # Card
      - title: Query
        links:
          - url: core/querying/index.md
            text: "Overview"
          - url: core/querying/client-eval.md
            text: "Client vs. server evaluation"
          - url: core/querying/tracking.md
            text: "Tracking vs. no-tracking"
          - url: core/querying/complex-query-operators.md
            text: "Complex query operators"
          - url: core/querying/related-data/index.md
            text: "Load related data"
          - url: core/querying/async.md
            text: "Asynchronous queries"
          - url: core/querying/raw-sql.md
            text: "Raw SQL queries"
          - url: core/querying/user-defined-function-mapping.md
            text: "User-defined function mapping"
          - url: core/querying/filters.md
            text: "Global query filters"
          - url: core/querying/null-comparisons.md
            text: "Comparisons with null values in queries"
      # Card
      - title: Manage database schemas
        links:
          - url: core/managing-schemas/index.md
            text: "Overview"
          - url: core/managing-schemas/migrations/index.md
            text: "Migration overview"
          - url: core/managing-schemas/migrations/teams.md
            text: "Migration of team environments"
          - url: core/managing-schemas/migrations/operations.md
            text: "Migration - custom  operations"
          - url: core/managing-schemas/migrations/projects.md
            text: "Migration - Use a separate project"
          - url: core/managing-schemas/migrations/providers.md
            text: "Migration - multiple providers"
          - url: core/managing-schemas/migrations/history-table.md
            text: "Migration - custom history table"
          - url: core/managing-schemas/ensure-created.md
            text: "Create and drop APIs"
          - url: core/managing-schemas/scaffolding/index.md
            text: "Reverse engineering (scaffolding)"
      # Card
      - title: Save data
        links:
          - url: core/saving/index.md
            text: "Overview"
          - url: core/saving/basic.md
            text: "Basic save"
          - url: core/saving/related-data.md
            text: "Related data"
          - url: core/saving/cascade-delete.md
            text: "Cascade delete"
          - url: core/saving/concurrency.md
            text: "Concurrency conflicts"
          - url: core/saving/transactions.md
            text: "Transactions"
          - url: core/saving/async.md
            text: "Asynchronous saving"
          - url: core/saving/disconnected-entities.md
            text: "Disconnected entities"
      # Card
      - title: Command-line reference
        links:
          - url: core/cli/index.md
            text: "Overview"
          - url: core/cli/powershell.md
            text: "Package Manager Console (Visual Studio)"
          - url: core/cli/dotnet.md
            text: ".NET Core CLI"
          - url: core/cli/dbcontext-creation.md
            text: "Design-time DbContext creation"
          - url: core/cli/services.md
            text: "Design-time services"
      # Card
      - title: Previous versions
        links:
          - url: ef6/get-started.md
            text: "Entity Framework 6"
  # footer (optional)
  footer: "Contribute to Entity Framework docs. Read our [contributor guide](https://github.com/dotnet/EntityFramework.Docs/blob/main/CONTRIBUTING.md)."<|MERGE_RESOLUTION|>--- conflicted
+++ resolved
@@ -78,13 +78,10 @@
             text: "MySQL and MariaDB"
           - url: core/providers/cosmos/index.md
             text: "Azure Cosmos DB for NoSQL"
-<<<<<<< HEAD
           - url: https://www.mongodb.com/docs/entity-framework/current/
             text: "MongoDB"            
-=======
           - url: https://github.com/FirebirdSQL/NETProvider
             text: "Firebird"
->>>>>>> d0fa9ae4
           - url: core/providers/in-memory/index.md
             text: "In memory (testing)"
           - url: core/providers/index.md
